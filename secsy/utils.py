import importlib
import inspect
import itertools
import logging
import mimetypes
import operator
import os
import select
import sys
import warnings
from datetime import datetime
from importlib import import_module
from inspect import isclass
from pathlib import Path
from pkgutil import iter_modules
from urllib.parse import urlparse

import netifaces
import tabulate
import yaml
from furl import furl
from rich.markdown import Markdown

from secsy.definitions import DEFAULT_STDIN_TIMEOUT
from secsy.rich import console

logger = logging.getLogger(__name__)


class TaskError(ValueError):
	pass


def setup_logging(level):
	"""Setup logging.

	Args:
		level: logging level.

	Returns:
		logging.Logger: logger.
	"""
	logger = logging.getLogger('secsy')
	logger.setLevel(level)
	ch = logging.StreamHandler()
	ch.setLevel(level)
	formatter = logging.Formatter('%(message)s')
	ch.setFormatter(formatter)
	logger.addHandler(ch)
	return logger


def expand_input(input):
	"""Expand user-provided input on the CLI:
	- If input is a path, read the file and return the lines.
	- If it's a comma-separated list, return the list.
	- Otherwise, return the original input.

	Args:
		input (str): Input.

	Returns:
		str: Input.
	"""
	if input is None:  # read from stdin
		console.print('Waiting for input on stdin ...', style='bold yellow')
		rlist, _, _ = select.select([sys.stdin], [], [], DEFAULT_STDIN_TIMEOUT)
		if rlist:
			data = sys.stdin.read().splitlines()
		else:
			console.print(
				'No input passed on stdin. Showing help page.',
				style='bold red')
			return None
		return data
	elif os.path.exists(input):
		if os.path.isfile(input):
			with open(input, 'r') as f:
				data = f.read().splitlines()
			return data
		return input
	elif isinstance(input, str):
		input = input.split(',')

	# If the list is only one item, return it instead of the list
	# Usefull for commands that can take only one input at a time.
	if isinstance(input, list) and len(input) == 1:
		return input[0]

	return input


def sanitize_url(http_url):
	"""Removes HTTP(s) ports 80 and 443 from HTTP(s) URL because it's ugly.

	Args:
		http_url (str): Input HTTP URL.

	Returns:
		str: Stripped HTTP URL.
	"""
	url = urlparse(http_url)
	if url.netloc.endswith(':80'):
		url = url._replace(netloc=url.netloc.replace(':80', ''))
	elif url.netloc.endswith(':443'):
		url = url._replace(netloc=url.netloc.replace(':443', ''))
	return url.geturl().rstrip('/')


def match_extensions(response, allowed_ext=['.html']):
	"""Check if a URL is a file from the HTTP response by looking at the content_type and the URL.

	Args:
		response (dict): httpx response.

	Returns:
		bool: True if is a file, False otherwise.
	"""
	content_type = response.get('content_type', '').split(';')[0]
	url = response.get('final_url') or response['url']
	ext = mimetypes.guess_extension(content_type)
	ext2 = os.path.splitext(urlparse(url).path)[1]
	if (ext and ext in allowed_ext) or (ext2 and ext2 in allowed_ext):
		return True
	return False


def filter_urls(urls, **remove_parts):
	"""Filter a list of URLs using `furl`.

	Args:
		urls (list): List of URLs to filter.
		remove_parts (dict): Dict of URL pieces to remove.

	Example:
		>>> urls = ['http://localhost/test.js', 'http://localhost/test?a=1&b=2']
		>>> filter_urls(urls, filter_ext=True)
		['http://localhost/test']

	Returns:
		list: List of filtered URLs.
	"""
	if not remove_parts:
		return urls
	furl_remove_args = {
		k.replace('remove_', ''): v for k, v in remove_parts.items()
	}
	return [
		sanitize_url(furl(url).remove(**furl_remove_args).url)
		for url in urls
	]


def fmt_table(data, output_table_fields=[], sort_by=None):
	"""Format data as table.

	Args:
		data (list): List of dict items.
		output_table_fields (list): List of output fields.
		sort_by (str): Sort by field.

	Returns:
		str: Formatted table.
	"""
	if sort_by:
		data = sorted(data, key=lambda x: x[sort_by])
	keys = output_table_fields if output_table_fields else data[0].keys()
	headers = [
		' '.join(k.split('_')).capitalize()
		for k in keys
	]
	fmt_data = []
	for item in data:
		new_item = {}
		for k in keys:
			value = item.get(k)
			if isinstance(value, list):
				value = ', '.join(sorted(value))
			elif isinstance(value, dict):
				value = '\n'.join(f'{k}:{v}' for k, v in value.items())
			new_item[k] = value
		fmt_data.append(new_item)
	values = [d.values() for d in fmt_data]
	return '\n' + tabulate.tabulate(values, headers=headers, tablefmt='fancy_grid') + '\n'


def deduplicate(array, attr=None):
	"""Deduplicate list of OutputType items.

	Args:
		array (list): Input list.

	Returns:
		list: Deduplicated list.
	"""
	from secsy.output_types import OUTPUT_TYPES
	if attr and len(array) > 0 and isinstance(array[0], tuple(OUTPUT_TYPES)):
		memo = set()
		res = []
		for sub in array:
			if attr in sub.keys() and getattr(sub, attr) not in memo:
				res.append(sub)
				memo.add(getattr(sub, attr))
		return sorted(res, key=operator.attrgetter(attr))
	return sorted(list(dict.fromkeys(array)))


def setup_logger(level='info', format='%(message)s'):
	logger = logging.getLogger('secsy')
	level = logging.getLevelName(level.upper())
	logger.setLevel(level)
	handler = logging.StreamHandler()
	formatter = logging.Formatter(format)
	handler.setFormatter(formatter)
	logger.addHandler(handler)
	return logger


def discover_internal_tasks():
	"""Find internal secsy tasks."""
	from secsy.runners import Command
	package_dir = Path(__file__).resolve().parent / 'tasks'
	task_classes = []
	for (_, module_name, _) in iter_modules([str(package_dir)]):
		module = import_module(f"secsy.tasks.{module_name}")
		for attribute_name in dir(module):
			attribute = getattr(module, attribute_name)
			if isclass(attribute):
				bases = inspect.getmro(attribute)
				for base in bases:
					if base == Command and attribute.cmd:
						task_classes.append(attribute)

	# Sort task_classes by category
	task_classes = sorted(
		task_classes,
		key=lambda x: (get_command_category(x), x.__name__))

	return task_classes


def discover_external_tasks():
	"""Find external secsy tasks."""
	if not os.path.exists('config.secsy'):
		return []
	with open('config.secsy', 'r') as f:
		classes = f.read().splitlines()
	output = []
	for cls_path in classes:
		cls = import_dynamic(cls_path)
		if not cls:
			continue
		# logger.warning(f'Added external tool {cls_path}')
		output.append(cls)
	return output


def discover_tasks():
	"""Find all secsy tasks (internal + external)."""
	return discover_internal_tasks() + discover_external_tasks()


def import_dynamic(cls_path, cls_root='Command'):
	"""Import class dynamically from class path.

	Args:
		cls_path (str): Class path.
		cls_root (str): Root parent class.

	Returns:
		cls: Class object.
	"""
	try:
		package, name = cls_path.rsplit(".", maxsplit=1)
		cls = getattr(importlib.import_module(package), name)
		root_cls = inspect.getmro(cls)[-2]
		if root_cls.__name__ == cls_root:
			return cls
		return None
	except Exception:
		warnings.warn(f'"{package}.{name}" not found.')
		return None


def get_command_cls(cls_name):
	"""Get secsy command by class name.

	Args:
		cls_name (str): Class name to load.

	Returns:
		cls: Class.
	"""
	tasks_classes = discover_internal_tasks() + discover_external_tasks()
	for task_cls in tasks_classes:
		if task_cls.__name__ == cls_name:
			return task_cls
	return None


def get_command_category(command):
	"""Get the category of a command.

	Args:
		command (class): Command class.

	Returns:
		str: Command category.
	"""
	return command.__bases__[0].__name__.replace('Command', '').replace('Runner', 'misc').lower()


def merge_opts(*options):
	"""Merge multiple options dict into a final one, overriding by order.

	Args:
		list: List of options dict.

	Returns:
		dict: Options.
	"""
	all_opts = {}
	for opts in options:
		if opts:
			opts_noemtpy = {k: v for k, v in opts.items() if v is not None}
			all_opts.update(opts_noemtpy)
	return all_opts


def flatten(array: list):
	"""Flatten list if it contains multiple sublists.

	Args:
		l (list): Input list.

	Returns:
		list: Output list.
	"""
	if isinstance(array, list) and len(array) > 0 and isinstance(array[0], list):
		return list(itertools.chain(*array))
	return array


def pluralize(word):
	"""Pluralize a word.

	Args:
		word (string): Word.

	Returns:
		string: Plural word.
	"""
	if word.endswith('y'):
		return word.rstrip('y') + 'ies'
	else:
		return f'{word}s'


def get_task_name_padding(classes=None):
	all_tasks = discover_tasks()
	classes = classes or all_tasks
	return max([len(cls.__name__) for cls in discover_tasks() if cls in classes]) + 2


def load_fixture(name, fixtures_dir, ext=None, only_path=False):
	fixture_path = f'{fixtures_dir}/{name}'
	exts = ['.json', '.txt', '.xml', '.rc']
	if ext:
		exts = [ext]
	for ext in exts:
		path = f'{fixture_path}{ext}'
		if os.path.exists(path):
			if only_path:
				return path
			with open(path) as f:
				content = f.read()
			if path.endswith(('.json', '.yaml')):
				return yaml.load(content, Loader=yaml.Loader)
			else:
				return content


def get_file_timestamp():
	return datetime.now().strftime("%Y_%m_%d-%I_%M_%S_%f_%p")


def detect_host(interface=None):
	ifaces = netifaces.interfaces()
	host = None
	for iface in ifaces:
		addrs = netifaces.ifaddresses(iface)
		if (interface and iface != interface) or iface == 'lo':
			continue
		host = addrs[netifaces.AF_INET][0]['addr']
		interface = iface
		if 'tun' in iface:
			break
	return host


def find_list_item(array, val, key='id', default=None):
	return next((item for item in array if item[key] == val), default)


def print_results_table(results, title=None, exclude_fields=[], log=False):
	from secsy.output_types import OUTPUT_TYPES
	from secsy.rich import build_table
<<<<<<< HEAD
=======
	from rich.markdown import Markdown
>>>>>>> 53c652ed
	_print = console.log if log else console.print
	_print()
	if title:
		title = ' '.join(title.capitalize().split('_')) + ' results'
		h1 = Markdown(f'# {title}')
		_print(h1, style='bold magenta', width=50)
		_print()
	tables = []
	for output_type in OUTPUT_TYPES:
		items = [
			item for item in results if item._type == output_type.get_name()
		]
		if items:
			_table = build_table(
				items,
				output_fields=output_type._table_fields,
				exclude_fields=exclude_fields,
				sort_by=output_type._sort_by)
			tables.append(_table)
			_type = pluralize(items[0]._type)
			_print(_type.upper(), style='bold gold3', justify='left')
			_print(_table)
			_print()
	return tables<|MERGE_RESOLUTION|>--- conflicted
+++ resolved
@@ -403,12 +403,10 @@
 
 
 def print_results_table(results, title=None, exclude_fields=[], log=False):
+	from rich.markdown import Markdown
+
 	from secsy.output_types import OUTPUT_TYPES
 	from secsy.rich import build_table
-<<<<<<< HEAD
-=======
-	from rich.markdown import Markdown
->>>>>>> 53c652ed
 	_print = console.log if log else console.print
 	_print()
 	if title:
