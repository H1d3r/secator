--- conflicted
+++ resolved
@@ -54,12 +54,9 @@
 HEADER = 'header'
 HOST = 'host'
 IP = 'ip'
-<<<<<<< HEAD
 JSON = 'json'
 LIMIT = 'limit'
-=======
 PROTOCOL = 'protocol'
->>>>>>> 2f0dea4f
 LINES = 'lines'
 METHOD = 'method'
 MATCH_CODES = 'match_codes'
