import getpass
import logging
import os
import re
import shlex
import signal
import subprocess
import sys

from time import sleep

from fp.fp import FreeProxy

from secator.template import TemplateLoader
from secator.definitions import OPT_NOT_SUPPORTED, OPT_PIPE_INPUT
from secator.config import CONFIG
from secator.runners import Runner
from secator.serializers import JSONSerializer
from secator.utils import debug


logger = logging.getLogger(__name__)


class Command(Runner):
	"""Base class to execute an external command."""
	# Base cmd
	cmd = None

	# Meta options
	meta_opts = {}

	# Additional command options
	opts = {}

	# Option prefix char
	opt_prefix = '-'

	# Option key map to transform option names
	opt_key_map = {}

	# Option value map to transform option values
	opt_value_map = {}

	# Output map to transform JSON output keys
	output_map = {}

	# Run in shell if True (not recommended)
	shell = False

	# Current working directory
	cwd = None

	# Output encoding
	encoding = 'utf-8'

	# Environment variables
	env = {}

	# Flag to take the input
	input_flag = None

	# Input path (if a file is constructed)
	input_path = None

	# Input chunk size (default None)
	input_chunk_size = CONFIG.runners.input_chunk_size

	# Flag to take a file as input
	file_flag = None

	# Flag to enable output JSON
	json_flag = None

	# Flag to show version
	version_flag = None

	# Install
	install_cmd = None
	install_github_handle = None

	# Serializer
	item_loader = None
	item_loaders = [JSONSerializer(),]

	# Ignore return code
	ignore_return_code = False

	# Return code
	return_code = -1

	# Error
	error = ''

	# Output
	output = ''

	# Proxy options
	proxychains = False
	proxy_socks5 = False
	proxy_http = False

	# Profile
	profile = 'cpu'

	def __init__(self, input=None, **run_opts):
		# Build runnerconfig on-the-fly
		config = TemplateLoader(input={
			'name': self.__class__.__name__,
			'type': 'task',
			'description': run_opts.get('description', None)
		})

		# Run parent init
		hooks = run_opts.pop('hooks', {})
		results = run_opts.pop('results', [])
		context = run_opts.pop('context', {})
		super().__init__(
			config=config,
			targets=input,
			results=results,
			run_opts=run_opts,
			hooks=hooks,
			context=context)

		# Current working directory for cmd
		self.cwd = self.run_opts.get('cwd', None)

		# No capturing of stdout / stderr.
		self.no_capture = self.run_opts.get('no_capture', False)

		# No processing of output lines.
		self.no_process = self.run_opts.get('no_process', False)

		# Proxy config (global)
		self.proxy = self.run_opts.pop('proxy', False)
		self.configure_proxy()

		# Build command input
		self._build_cmd_input()

		# Build command
		self._build_cmd()

		# Build item loaders
		instance_func = getattr(self, 'item_loader', None)
		item_loaders = self.item_loaders.copy()
		if instance_func:
			item_loaders.append(instance_func)
		self.item_loaders = item_loaders

		# Print built cmd
		if self.print_cmd and not self.has_children:
			if self.sync and self.description:
				self._print(f'\n:wrench: {self.description} ...', color='bold gold3', rich=True)
			self._print(self.cmd.replace('[', '\\['), color='bold cyan', rich=True)

		# Print built input
		if self.print_input_file and self.input_path:
			input_str = '\n '.join(self.input).strip()
			debug(f'[dim magenta]File input:[/]\n [italic medium_turquoise]{input_str}[/]')

		# Print run options
		if self.print_run_opts:
			input_str = '\n '.join([
				f'[dim blue]{k}[/] -> [dim green]{v}[/]' for k, v in self.run_opts.items() if v is not None]).strip()
			debug(f'[dim magenta]Run opts:[/]\n {input_str}')

		# Print format options
		if self.print_fmt_opts:
			input_str = '\n '.join([
				f'[dim blue]{k}[/] -> [dim green]{v}[/]' for k, v in self.opts_to_print.items() if v is not None]).strip()
			debug(f'[dim magenta]Print opts:[/]\n {input_str}')

		# Print hooks
		if self.print_hooks:
			input_str = ''
			for hook_name, hook_funcs in self.hooks.items():
				hook_funcs_str = ', '.join([f'[dim green]{h.__module__}.{h.__qualname__}[/]' for h in hook_funcs])
				if hook_funcs:
					input_str += f'[dim blue]{hook_name}[/] -> {hook_funcs_str}\n '
			input_str = input_str.strip()
			if input_str:
				debug(f'[dim magenta]Hooks:[/]\n {input_str}')

	def toDict(self):
		res = super().toDict()
		res.update({
			'cmd': self.cmd,
			'cwd': self.cwd,
			'return_code': self.return_code
		})
		return res

	@classmethod
	def delay(cls, *args, **kwargs):
		# TODO: Move this to TaskBase
		from secator.celery import run_command
		results = kwargs.get('results', [])
		name = cls.__name__
		return run_command.apply_async(args=[results, name] + list(args), kwargs={'opts': kwargs}, queue=cls.profile)

	@classmethod
	def s(cls, *args, **kwargs):
		# TODO: Move this to TaskBase
		from secator.celery import run_command
		return run_command.s(cls.__name__, *args, opts=kwargs).set(queue=cls.profile)

	@classmethod
	def si(cls, results, *args, **kwargs):
		# TODO: Move this to TaskBase
		from secator.celery import run_command
		return run_command.si(results, cls.__name__, *args, opts=kwargs).set(queue=cls.profile)

	def get_opt_value(self, opt_name):
		return Command._get_opt_value(
			self.run_opts,
			opt_name,
			dict(self.opts, **self.meta_opts),
			opt_prefix=self.config.name)

	@classmethod
	def get_supported_opts(cls):
		def convert(d):
			for k, v in d.items():
				if hasattr(v, '__name__') and v.__name__ in ['str', 'int', 'float']:
					d[k] = v.__name__
			return d

		opts = {k: convert(v) for k, v in cls.opts.items()}
		for k, v in opts.items():
			v['meta'] = cls.__name__
			v['supported'] = True

		meta_opts = {k: convert(v) for k, v in cls.meta_opts.items() if cls.opt_key_map.get(k) is not OPT_NOT_SUPPORTED}
		for k, v in meta_opts.items():
			v['meta'] = 'meta'
			if cls.opt_key_map.get(k) is OPT_NOT_SUPPORTED:
				v['supported'] = False
			else:
				v['supported'] = True
		opts = dict(opts)
		opts.update(meta_opts)
		return opts

	#---------------#
	# Class methods #
	#---------------#

	@classmethod
	def execute(cls, cmd, name=None, cls_attributes={}, **kwargs):
		"""Execute an ad-hoc command.

		Can be used without defining an inherited class to run a command, while still enjoying all the good stuff in
		this class.

		Args:
			cls (object): Class.
			cmd (str): Command.
			name (str): Printed name.
			cls_attributes (dict): Class attributes.
			kwargs (dict): Options.

		Returns:
			secator.runners.Command: instance of the Command.
		"""
		name = name or cmd.split(' ')[0]
		kwargs['no_process'] = kwargs.get('no_process', True)
		kwargs['print_cmd'] = not kwargs.get('quiet', False)
		kwargs['print_item'] = not kwargs.get('quiet', False)
		kwargs['print_line'] = not kwargs.get('quiet', False)
		delay_run = kwargs.pop('delay_run', False)
		cmd_instance = type(name, (Command,), {'cmd': cmd})(**kwargs)
		for k, v in cls_attributes.items():
			setattr(cmd_instance, k, v)
		if not delay_run:
			cmd_instance.run()
		return cmd_instance

	def configure_proxy(self):
		"""Configure proxy. Start with global settings like 'proxychains' or 'random', or fallback to tool-specific
		proxy settings.

		TODO: Move this to a subclass of Command, or to a configurable attribute to pass to derived classes as it's not
		related to core functionality.
		"""
		opt_key_map = self.opt_key_map
		proxy_opt = opt_key_map.get('proxy', False)
		support_proxy_opt = proxy_opt and proxy_opt != OPT_NOT_SUPPORTED
		proxychains_flavor = getattr(self, 'proxychains_flavor', CONFIG.http.proxychains_command)
		proxy = False

		if self.proxy in ['auto', 'proxychains'] and self.proxychains:
			self.cmd = f'{proxychains_flavor} {self.cmd}'
			proxy = 'proxychains'

		elif self.proxy and support_proxy_opt:
			if self.proxy in ['auto', 'socks5'] and self.proxy_socks5 and CONFIG.http.socks5_proxy:
				proxy = CONFIG.http.socks5_proxy
			elif self.proxy in ['auto', 'http'] and self.proxy_http and CONFIG.http.http_proxy:
				proxy = CONFIG.http.http_proxy
			elif self.proxy == 'random':
				proxy = FreeProxy(timeout=CONFIG.http.freeproxy_timeout, rand=True, anonym=True).get()
			elif self.proxy.startswith(('http://', 'socks5://')):
				proxy = self.proxy

		if proxy != 'proxychains':
			self.run_opts['proxy'] = proxy

		if proxy != 'proxychains' and self.proxy and not proxy:
			self._print(
				f'[bold red]Ignoring proxy "{self.proxy}" for {self.__class__.__name__} (not supported).[/]', rich=True)

	#----------#
	# Internal #
	#----------#
	def yielder(self):
		"""Run command and yields its output in real-time. Also saves the command line, return code and output to the
		database.

		Args:
			cmd (str): Command to run.
			cwd (str, Optional): Working directory to run from.
			shell (bool, Optional): Run command in a shell.
			history_file (str): History file path.
			mapper_func (Callable, Optional): Function to map output before yielding.
			encoding (str, Optional): Output encoding.
			ctx (dict, Optional): Scan context.

		Yields:
			str: Command stdout / stderr.
			dict: Parsed JSONLine object.
		"""
		# Set status to 'RUNNING'
		self.status = 'RUNNING'

		# Callback before running command
		self.run_hooks('on_start')

		# Check for sudo requirements and prepare the password if needed
		sudo_password = self._prompt_sudo(self.cmd)

		# Prepare cmds
		command = self.cmd if self.shell else shlex.split(self.cmd)

		# Output and results
		self.return_code = 0
		self.killed = False

		# Run the command using subprocess
		try:
			env = os.environ
			env.update(self.env)
			self.process = subprocess.Popen(
				command,
				stdin=subprocess.PIPE if sudo_password else None,
				stdout=sys.stdout if self.no_capture else subprocess.PIPE,
				stderr=sys.stderr if self.no_capture else subprocess.STDOUT,
				universal_newlines=True,
				shell=self.shell,
				env=env,
				cwd=self.cwd)
			for sig in [signal.SIGINT, signal.SIGTERM]:
				signal.signal(sig, self.exit_gracefully)
				signal.siginterrupt(sig, False)

			# If sudo password is provided, send it to stdin
			if sudo_password:
				self.process.stdin.write(f"{sudo_password}\n")
				self.process.stdin.flush()

			# No capture mode, wait for command to finish and return
			if self.no_capture:
<<<<<<< HEAD
				self._wait_for_end(self.process)
=======
				self._wait_for_end()
>>>>>>> 150b6030
				return

			# Process the output in real-time
			for line in iter(lambda: self.process.stdout.readline(), b''):
				sleep(0)  # for async to give up control
				if not line:
					break

				# Strip line endings
				line = line.rstrip()
				if self.no_process:
					yield line
					continue

				# Some commands output ANSI text, so we need to remove those ANSI chars
				if self.encoding == 'ansi':
					# ansi_regex = r'\x1b\[([0-9,A-Z]{1,2}(;[0-9]{1,2})?(;[0-9]{3})?)?[K]?'
					# line = re.sub(ansi_regex, '', line.strip())
					ansi_escape = re.compile(r'\x1B(?:[@-Z\\-_]|\[[0-?]*[ -/]*[@-~])')
					line = ansi_escape.sub('', line)
					line = line.replace('\\x0d\\x0a', '\n')

				# Run on_line hooks
				line = self.run_hooks('on_line', line)

				# Run item_loader to try parsing as dict
				items = None
				if self.output_json:
					items = self.run_item_loaders(line)

				# Yield line if no items parsed
				if not items:
					yield line

				# Turn results into list if not already a list
				elif not isinstance(items, list):
					items = [items]

				# Yield items
				if items:
					yield from items

<<<<<<< HEAD
		except FileNotFoundError as e:
			if self.config.name in str(e):
				error = 'Executable not found.'
				if self.install_cmd:
					error += f' Install it with `secator install tools {self.config.name}`.'
			else:
				error = str(e)
			celery_id = self.context.get('celery_id', '')
			if celery_id:
				error += f' [{celery_id}]'
			self.errors.append(error)
			self.return_code = 1
			return

		# Retrieve the return code and output
		self._wait_for_end()

	def exit_gracefully(self, signum, frame):
		import signal
		signal_name = signal.Signals(signum).name
		self._print(f'[bold red]Caught {signal_name}: killing process.')
		self.process.kill()
		# import os
		# self.process.stdout.close()
		# os.killpg(os.getpgid(self.process.pid), signal.SIGTERM)
		self.killed = True
=======
		except KeyboardInterrupt:
			self.process.kill()
			self.killed = True

		# Retrieve the return code and output
		self._wait_for_end()
>>>>>>> 150b6030

	def run_item_loaders(self, line):
		"""Run item loaders on a string."""
		items = []
		for item_loader in self.item_loaders:
			result = None
			if (callable(item_loader)):
				result = item_loader(self, line)
			elif item_loader:
				result = item_loader.run(line)
			if isinstance(result, dict):
				result = [result]
			if result:
				items.extend(result)
		return items

	def _prompt_sudo(self, command):
		"""
		Checks if the command requires sudo and prompts for the password if necessary.

		Args:
			command (str): The initial command to be executed.

		Returns:
			str or None: The sudo password if required; otherwise, None.
		"""
		sudo_password = None

		# Check if sudo is required by the command
		if not re.search(r'\bsudo\b', command):
			return None

		# Check if sudo can be executed without a password
		if subprocess.run(['sudo', '-n', 'true'], capture_output=True).returncode == 0:
			return None

		# Check if we have a tty
		if not os.isatty(sys.stdin.fileno()):
			self._print("No TTY detected. Sudo password prompt requires a TTY to proceed.", color='bold red')
			sys.exit(1)

		# If not, prompt the user for a password
		self._print('[bold red]Please enter sudo password to continue.[/]')
		for _ in range(3):
			self._print('\[sudo] password: ')
			sudo_password = getpass.getpass()
			result = subprocess.run(
				['sudo', '-S', '-p', '', 'true'],
				input=sudo_password + "\n",
				text=True,
				capture_output=True
			)
			if result.returncode == 0:
				return sudo_password  # Password is correct
			self._print("Sorry, try again.")
		self._print("Sudo password verification failed after 3 attempts.")
		return None

	def _wait_for_end(self):
		"""Wait for process to finish and process output and return code."""
		self.process.wait()
		self.return_code = self.process.returncode

		if self.no_capture:
			self.output = ''
		else:
			self.output = self.output.strip()
			self.process.stdout.close()

		if self.ignore_return_code:
			self.return_code = 0

		if self.return_code == -2 or self.killed:
			error = 'Process was killed manually (CTRL+C / CTRL+X)'
			self.errors.append(error)
		elif self.return_code != 0:
			error = f'Command failed with return code {self.return_code}.'
			self.errors.append(error)

	@staticmethod
	def _process_opts(
			opts,
			opts_conf,
			opt_key_map={},
			opt_value_map={},
			opt_prefix='-',
			command_name=None):
		"""Process a dict of options using a config, option key map / value map
		and option character like '-' or '--'.

		Args:
			opts (dict): Command options as input on the CLI.
			opts_conf (dict): Options config (Click options definition).
		"""
		opts_str = ''
		for opt_name, opt_conf in opts_conf.items():

			# Get opt value
			default_val = opt_conf.get('default')
			opt_val = Command._get_opt_value(
				opts,
				opt_name,
				opts_conf,
				opt_prefix=command_name,
				default=default_val)

			# Skip option if value is falsy
			if opt_val in [None, False, []]:
				# logger.debug(f'Option {opt_name} was passed but is falsy. Skipping.')
				continue

			# Convert opt value to expected command opt value
			mapped_opt_val = opt_value_map.get(opt_name)
			if callable(mapped_opt_val):
				opt_val = mapped_opt_val(opt_val)
			elif mapped_opt_val:
				opt_val = mapped_opt_val

			# Convert opt name to expected command opt name
			mapped_opt_name = opt_key_map.get(opt_name)
			if mapped_opt_name == OPT_NOT_SUPPORTED:
				# logger.debug(f'Option {opt_name} was passed but is unsupported. Skipping.')
				continue
			elif mapped_opt_name is not None:
				opt_name = mapped_opt_name

			# Avoid shell injections and detect opt prefix
			opt_name = str(opt_name).split(' ')[0]  # avoid cmd injection

			# Replace '_' with '-'
			opt_name = opt_name.replace('_', '-')

			# Add opt prefix if not already there
			if len(opt_name) > 0 and opt_name[0] not in ['-', '--']:
				opt_name = f'{opt_prefix}{opt_name}'

			# Append opt name + opt value to option string.
			# Note: does not append opt value if value is True (flag)
			opts_str += f' {opt_name}'
			if opt_val is not True:
				opt_val = shlex.quote(str(opt_val))
				opts_str += f' {opt_val}'

		return opts_str.strip()

	@staticmethod
	def _get_opt_value(opts, opt_name, opts_conf={}, opt_prefix='', default=None):
		aliases = [
			opts.get(f'{opt_prefix}_{opt_name}'),
			opts.get(f'{opt_prefix}.{opt_name}'),
			opts.get(opt_name),
		]
		alias = [conf.get('short') for _, conf in opts_conf.items() if conf.get('short') in opts]
		if alias:
			aliases.append(opts.get(alias[0]))
		if OPT_NOT_SUPPORTED in aliases:
			return None
		return next((v for v in aliases if v is not None), default)

	def _build_cmd(self):
		"""Build command string."""

		# Add JSON flag to cmd
		if self.output_json and self.json_flag:
			self.cmd += f' {self.json_flag}'

		# Add options to cmd
		opts_str = Command._process_opts(
			self.run_opts,
			self.opts,
			self.opt_key_map,
			self.opt_value_map,
			self.opt_prefix,
			command_name=self.config.name)
		if opts_str:
			self.cmd += f' {opts_str}'

		# Add meta options to cmd
		meta_opts_str = Command._process_opts(
			self.run_opts,
			self.meta_opts,
			self.opt_key_map,
			self.opt_value_map,
			self.opt_prefix,
			command_name=self.config.name)
		if meta_opts_str:
			self.cmd += f' {meta_opts_str}'

	def _build_cmd_input(self):
		"""Many commands take as input a string or a list. This function facilitate this based on whether we pass a
		string or a list to the cmd.
		"""
		cmd = self.cmd
		input = self.input

		# If input is None, return the previous command
		if not input:
			return

		# If input is a list but has one element, use the standard string input
		if isinstance(input, list) and len(input) == 1:
			input = input[0]

		# If input is a list and the tool has input_flag set to OPT_PIPE_INPUT, use cat-piped input.
		# Otherwise pass the file path to the tool.
		if isinstance(input, list):
			fpath = f'{self.reports_folder}/.inputs/{self.unique_name}.txt'

			# Write the input to a file
			with open(fpath, 'w') as f:
				f.write('\n'.join(input))

			if self.file_flag == OPT_PIPE_INPUT:
				cmd = f'cat {fpath} | {cmd}'
			elif self.file_flag:
				cmd += f' {self.file_flag} {fpath}'
			else:
				self._print(f'{self.__class__.__name__} does not support multiple inputs.', color='bold red')
				self.input_valid = False

			self.input_path = fpath

		# If input is a string but the tool does not support an input flag, use echo-piped input.
		# If the tool's input flag is set to None, assume it is a positional argument at the end of the command.
		# Otherwise use the input flag to pass the input.
		else:
			input = shlex.quote(input)
			if self.input_flag == OPT_PIPE_INPUT:
				cmd = f'echo {input} | {cmd}'
			elif not self.input_flag:
				cmd += f' {input}'
			else:
				cmd += f' {self.input_flag} {input}'

		self.cmd = cmd
		self.shell = ' | ' in self.cmd
		self.input = input<|MERGE_RESOLUTION|>--- conflicted
+++ resolved
@@ -371,11 +371,7 @@
 
 			# No capture mode, wait for command to finish and return
 			if self.no_capture:
-<<<<<<< HEAD
-				self._wait_for_end(self.process)
-=======
 				self._wait_for_end()
->>>>>>> 150b6030
 				return
 
 			# Process the output in real-time
@@ -418,7 +414,6 @@
 				if items:
 					yield from items
 
-<<<<<<< HEAD
 		except FileNotFoundError as e:
 			if self.config.name in str(e):
 				error = 'Executable not found.'
@@ -445,14 +440,6 @@
 		# self.process.stdout.close()
 		# os.killpg(os.getpgid(self.process.pid), signal.SIGTERM)
 		self.killed = True
-=======
-		except KeyboardInterrupt:
-			self.process.kill()
-			self.killed = True
-
-		# Retrieve the return code and output
-		self._wait_for_end()
->>>>>>> 150b6030
 
 	def run_item_loaders(self, line):
 		"""Run item loaders on a string."""
